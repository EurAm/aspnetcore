--- conflicted
+++ resolved
@@ -26,18 +26,12 @@
             : base(actions)
         {
             _endpointFactory = endpointFactory;
-<<<<<<< HEAD
-            _orderSequence = orderSequence;
-            _routes = new List<ConventionalRouteEntry>();
-
-=======
 
             DataSourceId = dataSourceIdProvider.CreateId();
             _orderSequence = orderSequence;
 
             _routes = new List<ConventionalRouteEntry>();
 
->>>>>>> 17e04b70
             DefaultBuilder = new ControllerActionEndpointConventionBuilder(Lock, Conventions);
 
             // IMPORTANT: this needs to be the last thing we do in the constructor.
@@ -113,20 +107,12 @@
             return endpoints;
         }
 
-<<<<<<< HEAD
-        internal void AddDynamicControllerEndpoint(IEndpointRouteBuilder endpoints, string pattern, Type transformerType, object state)
-=======
         internal void AddDynamicControllerEndpoint(IEndpointRouteBuilder endpoints, string pattern, Type transformerType, object state, int? order = null)
->>>>>>> 17e04b70
         {
             CreateInertEndpoints = true;
             lock (Lock)
             {
-<<<<<<< HEAD
-                var order = _orderSequence.GetNext();
-=======
                 order ??= _orderSequence.GetNext();
->>>>>>> 17e04b70
 
                 endpoints.Map(
                     pattern,
@@ -136,14 +122,9 @@
                     })
                     .Add(b =>
                     {
-<<<<<<< HEAD
-                        ((RouteEndpointBuilder)b).Order = order;
-                        b.Metadata.Add(new DynamicControllerRouteValueTransformerMetadata(transformerType, state));
-=======
                         ((RouteEndpointBuilder)b).Order = order.Value;
                         b.Metadata.Add(new DynamicControllerRouteValueTransformerMetadata(transformerType, state));
                         b.Metadata.Add(new ControllerEndpointDataSourceIdMetadata(DataSourceId));
->>>>>>> 17e04b70
                     });
             }
         }
