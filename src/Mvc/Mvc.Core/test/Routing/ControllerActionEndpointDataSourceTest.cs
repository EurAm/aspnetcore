// Copyright (c) .NET Foundation. All rights reserved.
// Licensed under the Apache License, Version 2.0. See License.txt in the project root for license information.

using System;
using System.Collections.Generic;
using System.Linq;
using Microsoft.AspNetCore.Mvc.Abstractions;
using Microsoft.AspNetCore.Mvc.Controllers;
using Microsoft.AspNetCore.Mvc.Infrastructure;
using Microsoft.AspNetCore.Routing;
using Moq;
using Xunit;

namespace Microsoft.AspNetCore.Mvc.Routing
{
    public class ControllerActionEndpointDataSourceTest : ActionEndpointDataSourceBaseTest
    {
        [Fact]
        public void Endpoints_Ignores_NonController()
        {
            // Arrange
            var actions = new List<ActionDescriptor>
            {
                new ActionDescriptor
                {
                    AttributeRouteInfo = new AttributeRouteInfo()
                    {
                        Template = "/test",
                    },
                    RouteValues = new Dictionary<string, string>(StringComparer.OrdinalIgnoreCase)
                    {
                        { "action", "Test" },
                        { "controller", "Test" },
                    },
                },
            };

            var mockDescriptorProvider = new Mock<IActionDescriptorCollectionProvider>();
            mockDescriptorProvider.Setup(m => m.ActionDescriptors).Returns(new ActionDescriptorCollection(actions, 0));

            var dataSource = (ControllerActionEndpointDataSource)CreateDataSource(mockDescriptorProvider.Object);

            // Act
            var endpoints = dataSource.Endpoints;

            // Assert
            Assert.Empty(endpoints);
        }

        [Fact]
        public void Endpoints_MultipledActions_MultipleRoutes()
        {
            // Arrange
            var actions = new List<ActionDescriptor>
            {
                new ControllerActionDescriptor
                {
                    AttributeRouteInfo = new AttributeRouteInfo()
                    {
                        Template = "/test",
                        Name = "Test",
                    },
                    RouteValues = new Dictionary<string, string>(StringComparer.OrdinalIgnoreCase)
                    {
                        { "action", "Test" },
                        { "controller", "Test" },
                    },
                },
                new ControllerActionDescriptor
                {
                    RouteValues = new Dictionary<string, string>(StringComparer.OrdinalIgnoreCase)
                    {
                        { "action", "Index" },
                        { "controller", "Home" },
                    },
                }
            };

            var mockDescriptorProvider = new Mock<IActionDescriptorCollectionProvider>();
            mockDescriptorProvider
                .Setup(m => m.ActionDescriptors)
                .Returns(new ActionDescriptorCollection(actions, 0));

            var dataSource = (ControllerActionEndpointDataSource)CreateDataSource(mockDescriptorProvider.Object);
            dataSource.AddRoute("1", "/1/{controller}/{action}/{id?}", null, null, null);
            dataSource.AddRoute("2", "/2/{controller}/{action}/{id?}", null, null, null);

            // Act
            var endpoints = dataSource.Endpoints;

            // Assert
            Assert.Collection(
                endpoints.OfType<RouteEndpoint>().Where(e => !SupportsLinkGeneration(e)).OrderBy(e => e.RoutePattern.RawText),
                e =>
                {
                    Assert.Equal("/1/{controller}/{action}/{id?}", e.RoutePattern.RawText);
                    Assert.Same(actions[1], e.Metadata.GetMetadata<ActionDescriptor>());
                },
                e =>
                {
                    Assert.Equal("/2/{controller}/{action}/{id?}", e.RoutePattern.RawText);
                    Assert.Same(actions[1], e.Metadata.GetMetadata<ActionDescriptor>());
                });

            Assert.Collection(
                endpoints.OfType<RouteEndpoint>().Where(e => SupportsLinkGeneration(e)).OrderBy(e => e.RoutePattern.RawText),
                e =>
                {
                    Assert.Equal("/1/{controller}/{action}/{id?}", e.RoutePattern.RawText);
                    Assert.Null(e.Metadata.GetMetadata<ActionDescriptor>());
                    Assert.Equal("1", e.Metadata.GetMetadata<IRouteNameMetadata>().RouteName);
                    Assert.Equal("1", e.Metadata.GetMetadata<IEndpointNameMetadata>().EndpointName);
                },
                e =>
                {
                    Assert.Equal("/2/{controller}/{action}/{id?}", e.RoutePattern.RawText);
                    Assert.Null(e.Metadata.GetMetadata<ActionDescriptor>());
                    Assert.Equal("2", e.Metadata.GetMetadata<IRouteNameMetadata>().RouteName);
                    Assert.Equal("2", e.Metadata.GetMetadata<IEndpointNameMetadata>().EndpointName);
                },
                e =>
                {
                    Assert.Equal("/test", e.RoutePattern.RawText);
                    Assert.Same(actions[0], e.Metadata.GetMetadata<ActionDescriptor>());
                    Assert.Equal("Test", e.Metadata.GetMetadata<IRouteNameMetadata>().RouteName);
                    Assert.Equal("Test", e.Metadata.GetMetadata<IEndpointNameMetadata>().EndpointName);
                });
        }

        [Fact]
        public void Endpoints_AppliesConventions()
        {
            // Arrange
            var actions = new List<ActionDescriptor>
            {
                new ControllerActionDescriptor
                {
                    AttributeRouteInfo = new AttributeRouteInfo()
                    {
                        Template = "/test",
                    },
                    RouteValues = new Dictionary<string, string>(StringComparer.OrdinalIgnoreCase)
                    {
                        { "action", "Test" },
                        { "controller", "Test" },
                    },
                },
                new ControllerActionDescriptor
                {
                    RouteValues = new Dictionary<string, string>(StringComparer.OrdinalIgnoreCase)
                    {
                        { "action", "Index" },
                        { "controller", "Home" },
                    },
                }
            };

            var mockDescriptorProvider = new Mock<IActionDescriptorCollectionProvider>();
            mockDescriptorProvider.Setup(m => m.ActionDescriptors).Returns(new ActionDescriptorCollection(actions, 0));

            var dataSource = (ControllerActionEndpointDataSource)CreateDataSource(mockDescriptorProvider.Object);
            dataSource.AddRoute("1", "/1/{controller}/{action}/{id?}", null, null, null);
            dataSource.AddRoute("2", "/2/{controller}/{action}/{id?}", null, null, null);

            dataSource.DefaultBuilder.Add((b) =>
            {
                b.Metadata.Add("Hi there");
            });

            // Act
            var endpoints = dataSource.Endpoints;

            // Assert
            Assert.Collection(
                endpoints.OfType<RouteEndpoint>().Where(e => !SupportsLinkGeneration(e)).OrderBy(e => e.RoutePattern.RawText),
                e =>
                {
                    Assert.Equal("/1/{controller}/{action}/{id?}", e.RoutePattern.RawText);
                    Assert.Same(actions[1], e.Metadata.GetMetadata<ActionDescriptor>());
                    Assert.Equal("Hi there", e.Metadata.GetMetadata<string>());
                },
                e =>
                {
                    Assert.Equal("/2/{controller}/{action}/{id?}", e.RoutePattern.RawText);
                    Assert.Same(actions[1], e.Metadata.GetMetadata<ActionDescriptor>());
                    Assert.Equal("Hi there", e.Metadata.GetMetadata<string>());
                });

            Assert.Collection(
                endpoints.OfType<RouteEndpoint>().Where(e => SupportsLinkGeneration(e)).OrderBy(e => e.RoutePattern.RawText),
                e =>
                {
                    Assert.Equal("/1/{controller}/{action}/{id?}", e.RoutePattern.RawText);
                    Assert.Null(e.Metadata.GetMetadata<ActionDescriptor>());
                    Assert.Equal("Hi there", e.Metadata.GetMetadata<string>());
                },
                e =>
                {
                    Assert.Equal("/2/{controller}/{action}/{id?}", e.RoutePattern.RawText);
                    Assert.Null(e.Metadata.GetMetadata<ActionDescriptor>());
                    Assert.Equal("Hi there", e.Metadata.GetMetadata<string>());
                },
                e =>
                {
                    Assert.Equal("/test", e.RoutePattern.RawText);
                    Assert.Same(actions[0], e.Metadata.GetMetadata<ActionDescriptor>());
                    Assert.Equal("Hi there", e.Metadata.GetMetadata<string>());
                });
        }

        [Fact]
        public void Endpoints_AppliesConventions_CanOverideEndpointName()
        {
            // Arrange
            var actions = new List<ActionDescriptor>
            {
                new ControllerActionDescriptor
                {
                    AttributeRouteInfo = new AttributeRouteInfo()
                    {
                        Template = "/test",
                        Name = "Test",
                    },
                    RouteValues = new Dictionary<string, string>(StringComparer.OrdinalIgnoreCase)
                    {
                        { "action", "Test" },
                        { "controller", "Test" },
                    },
                },
                new ControllerActionDescriptor
                {
                    RouteValues = new Dictionary<string, string>(StringComparer.OrdinalIgnoreCase)
                    {
                        { "action", "Index" },
                        { "controller", "Home" },
                    },
                }
            };

            var mockDescriptorProvider = new Mock<IActionDescriptorCollectionProvider>();
            mockDescriptorProvider
                .Setup(m => m.ActionDescriptors)
                .Returns(new ActionDescriptorCollection(actions, 0));

            var dataSource = (ControllerActionEndpointDataSource)CreateDataSource(mockDescriptorProvider.Object);
            dataSource.AddRoute("1", "/1/{controller}/{action}/{id?}", null, null, null);
            dataSource.AddRoute("2", "/2/{controller}/{action}/{id?}", null, null, null);

            dataSource.DefaultBuilder.Add(b =>
            {
                if (b.Metadata.OfType<ActionDescriptor>().FirstOrDefault()?.AttributeRouteInfo != null)
                {
                    b.Metadata.Add(new EndpointNameMetadata("NewName"));
                }
            });

            // Act
            var endpoints = dataSource.Endpoints;

            // Assert
            Assert.Collection(
                endpoints.OfType<RouteEndpoint>().Where(e => !SupportsLinkGeneration(e)).OrderBy(e => e.RoutePattern.RawText),
                e =>
                {
                    Assert.Equal("/1/{controller}/{action}/{id?}", e.RoutePattern.RawText);
                    Assert.Same(actions[1], e.Metadata.GetMetadata<ActionDescriptor>());
                },
                e =>
                {
                    Assert.Equal("/2/{controller}/{action}/{id?}", e.RoutePattern.RawText);
                    Assert.Same(actions[1], e.Metadata.GetMetadata<ActionDescriptor>());
                });

            Assert.Collection(
                endpoints.OfType<RouteEndpoint>().Where(e => SupportsLinkGeneration(e)).OrderBy(e => e.RoutePattern.RawText),
                e =>
                {
                    Assert.Equal("/1/{controller}/{action}/{id?}", e.RoutePattern.RawText);
                    Assert.Null(e.Metadata.GetMetadata<ActionDescriptor>());
                    Assert.Equal("1", e.Metadata.GetMetadata<IRouteNameMetadata>().RouteName);
                    Assert.Equal("1", e.Metadata.GetMetadata<IEndpointNameMetadata>().EndpointName);
                },
                e =>
                {
                    Assert.Equal("/2/{controller}/{action}/{id?}", e.RoutePattern.RawText);
                    Assert.Null(e.Metadata.GetMetadata<ActionDescriptor>());
                    Assert.Equal("2", e.Metadata.GetMetadata<IRouteNameMetadata>().RouteName);
                    Assert.Equal("2", e.Metadata.GetMetadata<IEndpointNameMetadata>().EndpointName);
                },
                e =>
                {
                    Assert.Equal("/test", e.RoutePattern.RawText);
                    Assert.Same(actions[0], e.Metadata.GetMetadata<ActionDescriptor>());
                    Assert.Equal("Test", e.Metadata.GetMetadata<IRouteNameMetadata>().RouteName);
                    Assert.Equal("NewName", e.Metadata.GetMetadata<IEndpointNameMetadata>().EndpointName);
                });
        }

        [Fact]
        public void Endpoints_AppliesConventions_RouteSpecificMetadata()
        {
            // Arrange
            var actions = new List<ActionDescriptor>
            {
                new ControllerActionDescriptor
                {
                    AttributeRouteInfo = new AttributeRouteInfo()
                    {
                        Template = "/test",
                    },
                    RouteValues = new Dictionary<string, string>(StringComparer.OrdinalIgnoreCase)
                    {
                        { "action", "Test" },
                        { "controller", "Test" },
                    },
                },
                new ControllerActionDescriptor
                {
                    RouteValues = new Dictionary<string, string>(StringComparer.OrdinalIgnoreCase)
                    {
                        { "action", "Index" },
                        { "controller", "Home" },
                    },
                }
            };

            var mockDescriptorProvider = new Mock<IActionDescriptorCollectionProvider>();
            mockDescriptorProvider.Setup(m => m.ActionDescriptors).Returns(new ActionDescriptorCollection(actions, 0));

            var dataSource = (ControllerActionEndpointDataSource)CreateDataSource(mockDescriptorProvider.Object);
            dataSource.AddRoute("1", "/1/{controller}/{action}/{id?}", null, null, null).Add(b => b.Metadata.Add("A"));
            dataSource.AddRoute("2", "/2/{controller}/{action}/{id?}", null, null, null).Add(b => b.Metadata.Add("B"));

            dataSource.DefaultBuilder.Add((b) =>
            {
                b.Metadata.Add("Hi there");
            });

            // Act
            var endpoints = dataSource.Endpoints;

            // Assert
            Assert.Collection(
                endpoints.OfType<RouteEndpoint>().Where(e => !SupportsLinkGeneration(e)).OrderBy(e => e.RoutePattern.RawText),
                e =>
                {
                    Assert.Equal("/1/{controller}/{action}/{id?}", e.RoutePattern.RawText);
                    Assert.Same(actions[1], e.Metadata.GetMetadata<ActionDescriptor>());
                    Assert.Equal(new[] { "Hi there", "A" }, e.Metadata.GetOrderedMetadata<string>());
                },
                e =>
                {
                    Assert.Equal("/2/{controller}/{action}/{id?}", e.RoutePattern.RawText);
                    Assert.Same(actions[1], e.Metadata.GetMetadata<ActionDescriptor>());
                    Assert.Equal(new[] { "Hi there", "B" }, e.Metadata.GetOrderedMetadata<string>());
                });

            Assert.Collection(
                endpoints.OfType<RouteEndpoint>().Where(e => SupportsLinkGeneration(e)).OrderBy(e => e.RoutePattern.RawText),
                e =>
                {
                    Assert.Equal("/1/{controller}/{action}/{id?}", e.RoutePattern.RawText);
                    Assert.Null(e.Metadata.GetMetadata<ActionDescriptor>());
                    Assert.Equal(new[] { "Hi there", "A" }, e.Metadata.GetOrderedMetadata<string>());
                },
                e =>
                {
                    Assert.Equal("/2/{controller}/{action}/{id?}", e.RoutePattern.RawText);
                    Assert.Null(e.Metadata.GetMetadata<ActionDescriptor>());
                    Assert.Equal(new[] { "Hi there", "B" }, e.Metadata.GetOrderedMetadata<string>());
                },
                e =>
                {
                    Assert.Equal("/test", e.RoutePattern.RawText);
                    Assert.Same(actions[0], e.Metadata.GetMetadata<ActionDescriptor>());
                    Assert.Equal("Hi there", e.Metadata.GetMetadata<string>());
                });
        }

        private static bool SupportsLinkGeneration(RouteEndpoint endpoint)
        {
            return !(endpoint.Metadata.GetMetadata<ISuppressLinkGenerationMetadata>()?.SuppressLinkGeneration == true);
        }

        private protected override ActionEndpointDataSourceBase CreateDataSource(IActionDescriptorCollectionProvider actions, ActionEndpointFactory endpointFactory)
        {
<<<<<<< HEAD
            return new ControllerActionEndpointDataSource(actions, endpointFactory, new OrderedEndpointsSequenceProvider());
=======
            return new ControllerActionEndpointDataSource(
                new ControllerActionEndpointDataSourceIdProvider(),
                actions,
                endpointFactory,
                new OrderedEndpointsSequenceProvider());
>>>>>>> 17e04b70
        }

        protected override ActionDescriptor CreateActionDescriptor(
            object values,
            string pattern = null,
            IList<object> metadata = null)
        {
            var action = new ControllerActionDescriptor();

            foreach (var kvp in new RouteValueDictionary(values))
            {
                action.RouteValues[kvp.Key] = kvp.Value?.ToString();
            }

            if (!string.IsNullOrEmpty(pattern))
            {
                action.AttributeRouteInfo = new AttributeRouteInfo
                {
                    Name = "test",
                    Template = pattern,
                };
            }

            action.EndpointMetadata = metadata;
            return action;
        }
    }
}<|MERGE_RESOLUTION|>--- conflicted
+++ resolved
@@ -384,15 +384,11 @@
 
         private protected override ActionEndpointDataSourceBase CreateDataSource(IActionDescriptorCollectionProvider actions, ActionEndpointFactory endpointFactory)
         {
-<<<<<<< HEAD
-            return new ControllerActionEndpointDataSource(actions, endpointFactory, new OrderedEndpointsSequenceProvider());
-=======
             return new ControllerActionEndpointDataSource(
                 new ControllerActionEndpointDataSourceIdProvider(),
                 actions,
                 endpointFactory,
                 new OrderedEndpointsSequenceProvider());
->>>>>>> 17e04b70
         }
 
         protected override ActionDescriptor CreateActionDescriptor(
